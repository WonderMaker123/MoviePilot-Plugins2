--- conflicted
+++ resolved
@@ -1,649 +1,4 @@
 {
-<<<<<<< HEAD
-      "CloudStrm": {
-        "name": "云盘Strm生成",
-        "description": "监控文件创建，生成Strm文件。",
-        "labels": "云盘",
-        "version": "4.4",
-        "icon": "https://raw.githubusercontent.com/thsrite/MoviePilot-Plugins/main/icons/create.png",
-        "author": "thsrite",
-        "level": 1,
-        "history": {
-          "v4.4": "修复bug",
-          "v4.3": "回滚自定义媒体类型",
-          "v4.2": "扩展名转小写",
-          "v4.1": "支持自定义媒体类型",
-          "v4.0": "回归老版本",
-          "v3.8": "支持增量路径、支持自定义媒体类型（注：本次更新需修改配置使用）",
-          "v3.7": "api模式支持启用https",
-          "v3.6": "支持重建索引周期运行",
-          "v3.4": "交互命令",
-          "v3.1": "注册交互命令、注册公共服务",
-          "v3.0": "实现改为定时扫描"
-        }
-      },
-      "CloudStrmIncrement": {
-        "name": "云盘Strm生成（增量版）",
-        "description": "监控文件创建，生成Strm文件（增量版）。",
-        "labels": "云盘",
-        "version": "1.1",
-        "icon": "https://raw.githubusercontent.com/thsrite/MoviePilot-Plugins/main/icons/create.png",
-        "author": "thsrite",
-        "level": 1,
-        "history": {
-          "v1.1": "某种场景下可能出现卡死，修复bug",
-          "v1.0": "增量监控"
-        }
-      },
-      "StrmConvert": {
-        "name": "Strm文件模式转换",
-        "description": "Strm文件内容转为本地路径或者cd2/alist API路径。",
-        "labels": "云盘",
-        "version": "1.0",
-        "icon": "https://raw.githubusercontent.com/thsrite/MoviePilot-Plugins/main/icons/convert.png",
-        "author": "thsrite",
-        "level": 1,
-        "history": {
-          "v1.0": "Strm文件内容转为本地路径或者cd2/alist API路径"
-        }
-      },
-      "SiteUnreadMsg": {
-        "name": "站点未读消息",
-        "description": "发送站点未读消息。",
-        "labels": "站点",
-        "version": "1.9",
-        "icon": "Synomail_A.png",
-        "author": "thsrite",
-        "level": 2,
-        "history": {
-          "v1.9": "同步主仓库",
-          "v1.8": "自定义保留消息天数",
-          "v1.7": "删除重复代码、依赖于[站点数据统计]插件",
-          "v1.6": "增加解析失败日志",
-          "v1.5": "修复馒头未读消息1",
-          "v1.4": "sync主仓库",
-          "v1.3": "feat mtorrent",
-          "v1.2": "站点消息历史存库",
-          "v1.1": "防止同一消息重复发送",
-          "v1.0": "定时获取站点消息"
-        }
-      },
-      "SubscribeClear": {
-        "name": "清理订阅缓存",
-        "description": "清理订阅已下载集数。",
-        "labels": "订阅",
-        "version": "1.0",
-        "icon": "https://raw.githubusercontent.com/thsrite/MoviePilot-Plugins/main/icons/broom.png",
-        "author": "thsrite",
-        "level": 2,
-        "history": {
-          "v1.0": "清理订阅已下载集数"
-        }
-      },
-      "DownloadTorrent": {
-        "name": "添加种子下载",
-        "description": "选择下载器，添加种子任务。",
-        "labels": "站点",
-        "version": "1.0",
-        "icon": "download.png",
-        "author": "thsrite",
-        "level": 1,
-        "history": {
-          "v1.0": "删除下载器中该站点辅种，保留该站点没有辅种的种子"
-        }
-      },
-      "RemoveTorrent": {
-        "name": "删除站点种子",
-        "description": "删除下载器中某站点种子。",
-        "labels": "站点",
-        "version": "1.2",
-        "icon": "delete.png",
-        "author": "thsrite",
-        "level": 1,
-        "history": {
-          "v1.2": "修复删除种子bug",
-          "v1.1": "可选择删除有无辅种",
-          "v1.0": "选择下载器，添加种子任务"
-        }
-      },
-      "PluginAutoUpdate": {
-        "name": "插件更新管理",
-        "description": "监测已安装插件，推送更新提醒，可配置自动更新。",
-        "labels": "自动更新,插件管理",
-        "version": "1.9.2",
-        "icon": "https://raw.githubusercontent.com/thsrite/MoviePilot-Plugins/main/icons/pluginupdate.png",
-        "author": "thsrite",
-        "level": 1,
-        "history": {
-          "v1.9.2": "修复获取本地插件版本None，重新更新问题",
-          "v1.9.1": "修复bug",
-          "v1.9": "过滤相同ID插件，保留最新版本检查更新",
-          "v1.8": "修复已安装插件列表",
-          "v1.7": "插件API立即生效",
-          "v1.6": "插件重载，插件自动更新注册成为服务、命令",
-          "v1.5": "自动更新增加排除列表",
-          "v1.4": "正在运行的插件跳过更新，可选更新插件列表",
-          "v1.3": "配置更新提醒",
-          "v1.2": "重启后立即执行一遍更新插件",
-          "v1.1": "修复插件重载",
-          "v1.0": "监测已安装插件，自动更新最新版本"
-        }
-      },
-      "PluginReInstall": {
-        "name": "插件强制重装",
-        "description": "卸载当前插件，强制重装。",
-        "labels": "插件管理",
-        "version": "1.7",
-        "icon": "refresh.png",
-        "author": "thsrite",
-        "level": 1,
-        "history": {
-          "v1.7": "使用主程序GITHUB_PROXY代理",
-          "v1.6": "插件API立即生效",
-          "v1.5": "支持插件热重载",
-          "v1.4": "支持代理地址",
-          "v1.3": "插件重载",
-          "v1.2": "支持指定插件仓库地址",
-          "v1.1": "修复插件重载",
-          "v1.0": "卸载当前插件，强制重装"
-        }
-      },
-      "SynologyNotify": {
-        "name": "群辉Webhook通知",
-        "description": "接收群辉webhook通知并推送。",
-        "labels": "消息通知",
-        "version": "1.1",
-        "icon": "https://raw.githubusercontent.com/thsrite/MoviePilot-Plugins/main/icons/synology.png",
-        "author": "thsrite",
-        "level": 1,
-        "history": {
-          "v1.1": "修复bug",
-          "v1.0": "接收群辉webhook通知并推送"
-        }
-      },
-      "SyncCookieCloud": {
-        "name": "同步CookieCloud",
-        "description": "同步MoviePilot站点Cookie到本地CookieCloud。",
-        "labels": "站点",
-        "version": "1.2",
-        "icon": "https://raw.githubusercontent.com/thsrite/MoviePilot-Plugins/main/icons/cookiecloud.png",
-        "author": "thsrite",
-        "level": 1,
-        "history": {
-          "v1.2": "同步到本地CookieCloud",
-          "v1.1": "修复CookieCloud覆盖到浏览器",
-          "v1.0": "同步MoviePilot站点Cookie到CookieCloud"
-        }
-      },
-      "ScheduleReminder": {
-        "name": "日程提醒",
-        "description": "自定义提醒事项、提醒时间。",
-        "labels": "消息通知",
-        "version": "1.0",
-        "icon": "https://raw.githubusercontent.com/thsrite/MoviePilot-Plugins/main/icons/reminder.png",
-        "author": "thsrite",
-        "level": 1,
-        "history": {
-          "v1.0": "自定义提醒事项、提醒时间"
-        }
-      },
-      "SubscribeReminder": {
-        "name": "订阅提醒",
-        "description": "推送当天订阅更新内容。",
-        "labels": "订阅",
-        "version": "1.1",
-        "icon": "https://raw.githubusercontent.com/thsrite/MoviePilot-Plugins/main/icons/subscribe_reminder.png",
-        "author": "thsrite",
-        "level": 1,
-        "history": {
-          "v1.1": "fix icon",
-          "v1.0": "推送当天订阅更新内容"
-        }
-      },
-      "EmbyReporter": {
-        "name": "Emby观影报告",
-        "description": "推送Emby观影报告，需Emby安装Playback Report 插件。",
-        "labels": "Emby",
-        "version": "1.5",
-        "icon": "Pydiocells_A.png",
-        "author": "thsrite",
-        "level": 1,
-        "history": {
-          "v1.5": "按观影市场排序",
-          "v1.4": "支持自定义emby && 支持每日一言",
-          "v1.3": "修复bug",
-          "v1.2": "过滤已删除媒体",
-          "v1.1": "修复推送",
-          "v1.0": "推送Emby观影报告"
-        }
-      },
-      "ActorSubscribe": {
-        "name": "演员订阅",
-        "description": "自动订阅指定演员热映电影、电视剧。",
-        "labels": "订阅",
-        "version": "2.1",
-        "icon": "Mdcng_A.png",
-        "author": "thsrite",
-        "level": 2,
-        "history": {
-          "v2.1": "逻辑优化",
-          "v2.0": "修复订阅",
-          "v1.8": "支持自定义订阅username，默认`演员订阅`",
-          "v1.7": "修复bug",
-          "v1.6": "增加历史删除按钮",
-          "v1.5": "rename",
-          "v1.4": "支持多个订阅源",
-          "v1.3": "修复bug",
-          "v1.2": "修复订阅重复处理的bug",
-          "v1.1": "支持自定义分辨率、质量、特效",
-          "v1.0": "自动订阅豆瓣演员最新电影"
-        }
-      },
-      "ShortPlayMonitor": {
-        "name": "短剧刮削",
-        "description": "监控视频短剧创建，刮削。",
-        "labels": "刮削",
-        "version": "3.2",
-        "icon": "Amule_B.png",
-        "author": "thsrite",
-        "level": 1,
-        "history": {
-          "v3.2": "支持消息发送",
-          "v3.1": "支持自定义转移方式",
-          "v3.0": "默认从tmdb刮削，刮削失败则从pt站刮削"
-        }
-      },
-      "CloudLinkMonitor": {
-        "name": "云盘实时监控",
-        "description": "监控云盘目录文件变化，自动转移链接。",
-        "labels": "云盘",
-        "version": "2.4.6",
-        "icon": "Linkease_A.png",
-        "author": "thsrite",
-        "level": 1,
-        "history": {
-          "v2.4.6": "修复bug",
-          "v2.4.5": "联动实时软连接插件（近媒体文件）",
-          "v2.4.4": "修复刷新媒体库",
-          "v2.4.3": "可选转移完刷新媒体库",
-          "v2.4.2": "fix #65",
-          "v2.4.1": "增加log",
-          "v2.4": "修复二级目录",
-          "v2.3": "去除无效变量",
-          "v2.2": "优化配置一二级分类流程",
-          "v2.1": "可配置是否存储转移记录",
-          "v2.0": "修复不刮削不生效bug",
-          "v1.8": "fix S00转移",
-          "v1.7": "fix 刮削",
-          "v1.6": "可配置是否刮削",
-          "v1.5": "fix 消息推送",
-          "v1.4": "fix 转移后路径",
-          "v1.3": "修复bug",
-          "v1.2": "修复订阅重复处理的bug",
-          "v1.1": "自动转移链接（不刮削）",
-          "v1.0": "监控云盘目录文件变化，按原文件名软连接"
-        }
-      },
-      "LinkToSrc": {
-        "name": "源文件恢复",
-        "description": "根据MoviePilot的转移记录中的硬链文件恢复源文件。",
-        "labels": "媒体库",
-        "version": "1.2",
-        "icon": "Time_machine_A.png",
-        "author": "thsrite",
-        "level": 1,
-        "history": {
-          "v1.2": "fix 路径",
-          "v1.1": "支持指定需要恢复的硬链接目录",
-          "v1.0": "根据MoviePilot的转移记录中的硬链文件恢复源文件"
-        }
-      },
-      "WeChatForward": {
-        "name": "微信消息转发",
-        "description": "根据正则转发通知到其他WeChat应用。",
-        "labels": "消息通知",
-        "version": "2.7",
-        "icon": "Wechat_A.png",
-        "author": "thsrite",
-        "level": 1,
-        "history": {
-          "v2.7": "特殊消息指定用户支持title匹配",
-          "v2.6": "已完成订阅额外消息查询订阅历史订阅用户",
-          "v2.5.1": "修复token过期重发未存储userid问题",
-          "v2.5": "增强额外消息发送",
-          "v2.4": "修复配置修改后不重建缓存bug",
-          "v2.3": "增加重建缓存，丰富转发历史",
-          "v2.2": "增加消息发送历史",
-          "v2.1": "微信配置持久化存库",
-          "v2.0": "优化微信配置，兼容旧版本配置",
-          "v1.6": "修改获取指定用户订阅列表方法",
-          "v1.5": "丰富日志",
-          "v1.4": "特定消息强制指定userid",
-          "v1.3": "防重复发送额外消息",
-          "v1.2": "fix规则",
-          "v1.1": "自定义发送额外消息",
-          "v1.0": "根据正则转发通知到其他WeChat应用"
-        }
-      },
-      "SubscribeStatistic": {
-        "name": "订阅下载统计",
-        "description": "统计指定时间内各站点订阅及下载情况。",
-        "labels": "订阅",
-        "version": "1.5",
-        "icon": "https://raw.githubusercontent.com/thsrite/MoviePilot-Plugins/main/icons/subscribestatistic.png",
-        "author": "thsrite",
-        "level": 1,
-        "history": {
-          "v1.5": "增加消息推送",
-          "v1.4": "无订阅站点也统计数量",
-          "v1.3": "fix 数据统计",
-          "v1.2": "fix 订阅数量",
-          "v1.1": "站点去重",
-          "v1.0": "统计指定时间内各站点订阅及下载情况"
-        }
-      },
-      "CustomCommand": {
-        "name": "自定义命令",
-        "description": "自定义执行周期执行命令并推送结果。",
-        "labels": "自定义命令",
-        "version": "1.7",
-        "icon": "https://raw.githubusercontent.com/thsrite/MoviePilot-Plugins/main/icons/code.png",
-        "author": "thsrite",
-        "level": 1,
-        "history": {
-          "v1.7": "自定义通知关键词",
-          "v1.6": "自定义保留消息天数",
-          "v1.5": "修复多个任务立即运行一次",
-          "v1.4": "fix icon",
-          "v1.3": "清除历史记录",
-          "v1.2": "增加执行历史",
-          "v1.1": "打印命令日志",
-          "v1.0": "自定义执行周期执行命令并推送结果"
-        }
-      },
-      "DockerManager": {
-        "name": "docker自定义任务",
-        "description": "管理宿主机docker，自定义容器定时任务。",
-        "labels": "自定义命令",
-        "version": "1.3",
-        "icon": "Docker_F.png",
-        "author": "thsrite",
-        "level": 1,
-        "history": {
-          "v1.3": "自定义保留消息天数",
-          "v1.2": "多个容器名,拼接",
-          "v1.1": "修复多个任务立即运行一次",
-          "v1.0": "init"
-        }
-      },
-      "PluginUnInstall": {
-        "name": "插件彻底卸载",
-        "description": "删除数据库中已安装插件记录、清理插件文件。",
-        "labels": "插件管理",
-        "version": "1.0",
-        "icon": "https://raw.githubusercontent.com/thsrite/MoviePilot-Plugins/main/icons/uninstall.png",
-        "author": "thsrite",
-        "level": 1,
-        "history": {
-          "v1.0": "init"
-        }
-      },
-      "FileSoftLink": {
-        "name": "实时软连接",
-        "description": "监控目录文件变化，媒体文件软连接，其他文件可选复制。",
-        "labels": "文件管理",
-        "version": "1.9.7",
-        "icon": "https://raw.githubusercontent.com/thsrite/MoviePilot-Plugins/main/icons/softlink.png",
-        "author": "thsrite",
-        "level": 1,
-        "history": {
-          "v1.9.7": "接收云盘实时监控处理单文件",
-          "v1.9.6": "优化log",
-          "v1.9.5": "增强交互命令",
-          "v1.9.4": "监控目录自定义监控模式",
-          "v1.9.3": "增强交互命令模糊匹配",
-          "v1.9.2": "增强交互命令模糊匹配",
-          "v1.9.1": "增强交互命令",
-          "v1.9": "交互命令定向软连接",
-          "v1.8": "修复bug",
-          "v1.6": "bug修复",
-          "v1.5": "优化性能，提高处理速度",
-          "v1.4": "支持自定义视频格式",
-          "v1.3": "异步启动"
-        }
-      },
-      "SubscribeGroup": {
-        "name": "订阅规则自动填充",
-        "description": "电视剧下载后自动添加官组等信息到订阅；添加订阅后根据二级分类名称自定义订阅规则。",
-        "labels": "订阅",
-        "version": "2.7",
-        "icon": "teamwork.png",
-        "author": "thsrite",
-        "level": 2,
-        "history": {
-          "v2.7": "下载填充判断当前站点是否在已选订阅站点范围内",
-          "v2.6": "兼容属性值包含:号",
-          "v2.5": "操作历史Unicode编码转中文",
-          "v2.4": "保存路径支持变量{name} （订阅名称 (年份)）",
-          "v2.3": "二级分类自定义填充支持保存路径",
-          "v2.1": "站点与官组分开，修复质量无填充",
-          "v2.0": "种子下载自定义填充支持自定义占位符",
-          "v1.8": "修复种子下载不填充bug",
-          "v1.7": "操作历史Unicode编码转中文",
-          "v1.6": "支持一行配置多个二级分类名称",
-          "v1.5": "支持操作历史",
-          "v1.4": "支持根据二级分类名称自定义订阅规则",
-          "v1.3": "增加质量、分辨率、特效信息填充",
-          "v1.2": "修复订阅已存在包含关键词和订阅站点"
-        }
-      },
-      "EmbyMetaRefresh": {
-        "name": "Emby元数据刷新",
-        "description": "定时刷新Emby媒体库元数据。",
-        "labels": "Emby",
-        "version": "1.3",
-        "icon": "https://raw.githubusercontent.com/thsrite/MoviePilot-Plugins/main/icons/emby-icon.png",
-        "author": "thsrite",
-        "level": 1,
-        "history": {
-          "v1.3": "支持自定义覆盖元数据、图片",
-          "v1.2": "支持获取Emby最新媒体刷新",
-          "v1.1": "添加远程交互命令",
-          "v1.0": "定时刷新Emby媒体库元数据"
-        }
-      },
-      "EmbyMetaTag": {
-        "name": "Emby媒体标签",
-        "description": "自动给媒体库媒体添加标签。",
-        "labels": "Emby",
-        "version": "1.2",
-        "icon": "https://raw.githubusercontent.com/thsrite/MoviePilot-Plugins/main/icons/tag.png",
-        "author": "thsrite",
-        "level": 1,
-        "history": {
-          "v1.2": "支持指定特殊媒体名称添加标签",
-          "v1.1": "添加远程交互命令",
-          "v1.0": "自动给媒体库媒体添加标签"
-        }
-      },
-      "PopularSubscribe": {
-        "name": "热门媒体订阅",
-        "description": "自定添加热门媒体到订阅。",
-        "labels": "订阅",
-        "version": "1.7",
-        "icon": "https://raw.githubusercontent.com/thsrite/MoviePilot-Plugins/main/icons/popular.png",
-        "author": "thsrite",
-        "level": 1,
-        "history": {
-          "v1.7": "调整订阅用户名，默认：热门订阅",
-          "v1.6": "调整历史unique唯一索引（可删除本次更新后的历史）",
-          "v1.5": "修复电视剧订阅、订阅历史展示",
-          "v1.4": "动漫单独订阅（本子佬启动！）",
-          "v1.3": "增加立即运行、历史删除按钮",
-          "v1.2": "增加历史删除按钮",
-          "v1.1": "修正流行度校验",
-          "v1.0": "自定添加热门媒体到订阅"
-        }
-      },
-      "HomePage": {
-        "name": "HomePage",
-        "description": "HomePage自定义API。",
-        "labels": "工具",
-        "version": "1.2",
-        "icon": "https://raw.githubusercontent.com/thsrite/MoviePilot-Plugins/main/icons/homepage.png",
-        "author": "thsrite",
-        "level": 1,
-        "history": {
-          "v1.2": "适配v1.9.1-beta（不生效就重启）",
-          "v1.1": "支持更多返回值、插件展示数据",
-          "v1.0": "HomePage自定义API"
-        }
-      },
-      "DirMonitorEnhanced": {
-        "name": "目录监控",
-        "description": "监控目录文件发生变化时实时整理到媒体库。(统一入库消息增强版)（测试中-.-）",
-        "labels": "文件整理",
-        "version": "1.0",
-        "icon": "directory.png",
-        "author": "thsrite",
-        "level": 1,
-        "history": {
-          "v1.0": "同步merge主仓库[目录监控]插件，增加统一发送消息逻辑（Testing…）"
-        }
-      },
-      "SqlExecute": {
-        "name": "Sql执行器",
-        "description": "自定义MoviePilot数据库Sql执行。",
-        "labels": "工具",
-        "version": "1.2",
-        "icon": "https://raw.githubusercontent.com/thsrite/MoviePilot-Plugins/main/icons/sqlite.png",
-        "author": "thsrite",
-        "level": 1,
-        "history": {
-          "v1.2": "调整交互命令返回信息",
-          "v1.1": "支持交互命令/sql [command]执行，需主程序1.9.4+",
-          "v1.0": "自定义MoviePilot数据库Sql执行"
-        }
-      },
-      "CommandExecute": {
-        "name": "命令执行器",
-        "description": "自定义容器命令执行。",
-        "labels": "工具",
-        "version": "1.2",
-        "icon": "https://raw.githubusercontent.com/thsrite/MoviePilot-Plugins/main/icons/command.png",
-        "author": "thsrite",
-        "level": 1,
-        "history": {
-          "v1.2": "调整交互命令返回信息",
-          "v1.1": "支持交互命令/cmd [sql]执行，需主程序1.9.4+",
-          "v1.0": "自定义容器命令执行"
-        }
-      },
-      "CloudAssistant": {
-        "name": "云盘助手",
-        "description": "本地文件定时转移到云盘，软连接/strm回本地，定时清理无效软连接。",
-        "labels": "云盘",
-        "version": "2.1.1",
-        "icon": "https://raw.githubusercontent.com/thsrite/MoviePilot-Plugins/main/icons/cloudassistant.png",
-        "author": "thsrite",
-        "level": 99,
-        "key": "MIIBIjANBgkqhkiG9w0BAQEFAAOCAQ8AMIIBCgKCAQEAlgN7RtXlPNXoFE9B67ye\ny2mog/hDDrhBAIJogdvfAgBMZ1qVzIPcBfdjENPJ9kV/F+zOoh0CzEaDufM54ERT\nykK1pQw7yj7quRZDbv5byxVNqI8bJg8zQo8Q66SQ8SP+aftmpFrADKClQ8VcVYzZ\nJ+YDu9H9q+TcvBqVtLyKfAH5T9WAxn0bXEh4OgkJn7oO5eI5+Fsi6Aq9suVN/HyK\nz2bDr237GmXJT4YPn9s7kj4Rypzg2ldiuBwtVnaTw+xjZRlCRr4Gs0eFUIMUqnoQ\nip4Px8Mrq5cqHl0HrJ/av/pJLCN1icCgegYW63b2gjjJwmps9NGGOydRzgoFkqj0\nDwIDAQAB",
-        "history": {
-          "v2.1.1": "修复清理无效软连接",
-          "v2.1": "修复strm生成",
-          "v2.0.9": "修复未覆盖时删除监控文件",
-          "v2.0.8": "修复通知",
-          "v2.0.7": "修复通知标题",
-          "v2.0.6": "修复覆盖模式操作",
-          "v2.0.5": "修复媒体文件转移完但刮削文件未转移删除目录的问题",
-          "v2.0.4": "修复挂载目录log",
-          "v2.0.3": "修复默认值bug",
-          "v2.0.2": "插件自定义数据库操作，避免依赖主程序更新",
-          "v2.0.1": "修改若看参数名，具体看教程",
-          "v2.0": "调整通知图片",
-          "v1.9": "修复非媒体文件转移bug（需要主程序1.9.9+）",
-          "v1.8": "支持可选开启实时监控",
-          "v1.7": "转移完成发送消息通知（插件类型消息）",
-          "v1.6": "修复部分配置未生效bug",
-          "v1.5": "支持转移后删除源文件、删种",
-          "v1.4": "转移完删除本地文件时，支持自定义保留目录层级",
-          "v1.3": "完善逻辑，增加刷新emby媒体库（需要主程序1.9.8+）",
-          "v1.2": "移除cd2上传",
-          "v1.1": "支持cd2上传、支持定时清理无效软连接、支持strm生成方式",
-          "v1.0": "定时移动到云盘，软连接回本地（清理无效软连接暂未开发）"
-        }
-      },
-      "Cd2Assistant": {
-        "name": "CloudDrive2助手",
-        "description": "监控上传任务，检测是否有异常，发送通知。",
-        "labels": "云盘",
-        "version": "1.6",
-        "icon": "https://raw.githubusercontent.com/thsrite/MoviePilot-Plugins/main/icons/clouddrive.png",
-        "author": "thsrite",
-        "level": 2,
-        "history": {
-          "v1.6": "支持交互命令云下载",
-          "v1.5": "增加云盘同步黑名单（排序挂载本地目录）",
-          "v1.4": "增加云盘存储空间展示",
-          "v1.3": "增加云盘Cookie失效检测",
-          "v1.2": "实时速率显示",
-          "v1.1": "交互命令重启cd2、获取cd2系统信息，支持仪表盘",
-          "v1.0": "监控上传任务，检测是否有异常，发送通知"
-        }
-      },
-      "SoftLinkRedirect": {
-        "name": "软连接重定向",
-        "description": "重定向软连接指向。",
-        "labels": "云盘",
-        "version": "1.1",
-        "icon": "https://raw.githubusercontent.com/thsrite/MoviePilot-Plugins/main/icons/softlinkredirect.png",
-        "author": "thsrite",
-        "level": 2,
-        "history": {
-          "v1.1": "不删除软连接，强制更新重定向",
-          "v1.0": "重定向软连接指向"
-        }
-      },
-      "CloudSyncDel": {
-        "name": "云盘同步删除",
-        "description": "媒体库删除软连接文件后，同步删除云盘文件。",
-        "labels": "云盘",
-        "version": "1.5",
-        "icon": "clouddisk.png",
-        "author": "thsrite",
-        "level": 2,
-        "history": {
-          "v1.5": "支持软连接指向本地路径的同步删除",
-          "v1.4": "插件删除历史",
-          "v1.3.1": "添加log",
-          "v1.3": "同步删除thumb图片",
-          "v1.2": "修复删除bug",
-          "v1.1": "增加测试模式按钮（不删除文件）",
-          "v1.0": "媒体库删除软连接文件后，同步删除云盘文件"
-        }
-      },
-      "LibraryDuplicateCheck": {
-        "name": "媒体库重复媒体检测",
-        "description": "媒体库重复媒体检查，可选保留规则保留其一。",
-        "labels": "云盘,媒体库",
-        "version": "1.9",
-        "icon": "https://raw.githubusercontent.com/thsrite/MoviePilot-Plugins/main/icons/libraryduplicate.png",
-        "author": "thsrite",
-        "level": 2,
-        "history": {
-          "v1.9": "修复删除软连接",
-          "v1.8": "仅检查模式下，预览操作不会删除任何文件。",
-          "v1.7": "修复特殊场景下删除问题",
-          "v1.6": "同步删除thumb图片等刮削文件",
-          "v1.5": "删除重复文件时再刷新媒体库逻辑",
-          "v1.4": "修复删除时文件不存在bug",
-          "v1.3": "各路径支持自定义保留规则",
-          "v1.2": "支持通知推送",
-          "v1.1": "支持自动刷新媒体库",
-          "v1.0": "媒体库重复媒体检查，可选择保留规则保留其一"
-        }
-      }
-=======
   "CloudStrm": {
     "name": "云盘Strm生成",
     "description": "监控文件创建，生成Strm文件。",
@@ -1317,5 +672,4 @@
       "v1.0": "自定义文件类型从源目录复制到目的目录"
     }
   }
->>>>>>> c02fbc49
 }